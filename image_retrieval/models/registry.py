import sys

from collections import defaultdict

<<<<<<< HEAD
# inspired from timm library, we construct and collect models achieved proposed in the context of image retrieval 
# and load the wieghts from cloud if possible
# if not, please train it :) 


_module_to_models = defaultdict(set)    # dict of sets to check membership of model in module
_model_to_module = {}                   # mapping of model names to module names
_model_entrypoints = {}                 # mapping of model names to entrypoint fns
_model_has_pretrained = set()           # set of model names that have pretrained weight url present
_model_pretrained_cfgs = dict()         # central repo for model default_cfgs
=======
__all__ = ['list_models', 'is_model', 'model_entrypoint', 'list_modules', 'is_model_in_modules',
           'is_pretrained_cfg_key', 'has_pretrained_cfg_key', 'get_pretrained_cfg_value', 'is_model_pretrained']
>>>>>>> a7090db0


_module_to_models = defaultdict(set)    # dict of sets to check membership of model in module
_model_to_module = {}                   # mapping of model names to module names
_model_entrypoints = {}                 # mapping of model names to entrypoint fns
_model_has_pretrained = set()           # set of model names that have pretrained weight url present
_model_pretrained_cfgs = dict()         # central repo for model default_cfgs


def is_model(model_name):
    """ Check if a model name exists
    """
    return model_name in _model_entrypoints


def model_entrypoint(model_name):
    """Fetch a model entrypoint for specified model name
    """
    return _model_entrypoints[model_name]


def list_modules():
    """ Return list of module names that contain models / model entrypoints
    """
    modules = _module_to_models.keys()
    return list(sorted(modules))


def is_model_in_modules(model_name, module_names):
    """Check if a model exists within a subset of modules
    Args:
        model_name (str) - name of model to check
        module_names (tuple, list, set) - names of modules to search in
    """
    assert isinstance(module_names, (tuple, list, set))
    return any(model_name in _module_to_models[n] for n in module_names)


def is_model_pretrained(model_name):
    return model_name in _model_has_pretrained


def get_pretrained_cfg(model_name):
    print(_model_pretrained_cfgs)
    if model_name in _model_pretrained_cfgs:
        return deepcopy(_model_pretrained_cfgs[model_name])
    return {}

def register_model(fn):
    
    # lookup containing module
    mod = sys.modules[fn.__module__]
    module_name_split = fn.__module__.split('.')
    module_name = module_name_split[-1] if len(module_name_split) else ''

    # add model to __all__ in module
    model_name = fn.__name__
    if hasattr(mod, '__all__'):
        mod.__all__.append(model_name)
    else:
        mod.__all__ = [model_name]

    # add entries to registry dict/sets
    _model_entrypoints[model_name] = fn
    _model_to_module[model_name] = module_name
    _module_to_models[module_name].add(model_name)
    
    # check if model has a pretrained url to allow filtering on this
    has_valid_pretrained = False  

    # this will catch all models that have entrypoint matching cfg key, but miss any aliasing
    # entrypoints or non-matching combos 
    if hasattr(mod, 'default_cfgs') and model_name in mod.default_cfgs:

        cfg = mod.default_cfgs[model_name]
        
        has_valid_pretrained = (
            ('url' in cfg and 'http' in cfg['url']) or
            ('file' in cfg and cfg['file']) or
            ('hf_hub_id' in cfg and cfg['hf_hub_id'])
        )
        _model_pretrained_cfgs[model_name] = mod.default_cfgs[model_name]
    
    if has_valid_pretrained:
        _model_has_pretrained.add(model_name)
    
    return fn<|MERGE_RESOLUTION|>--- conflicted
+++ resolved
@@ -2,21 +2,8 @@
 
 from collections import defaultdict
 
-<<<<<<< HEAD
-# inspired from timm library, we construct and collect models achieved proposed in the context of image retrieval 
-# and load the wieghts from cloud if possible
-# if not, please train it :) 
-
-
-_module_to_models = defaultdict(set)    # dict of sets to check membership of model in module
-_model_to_module = {}                   # mapping of model names to module names
-_model_entrypoints = {}                 # mapping of model names to entrypoint fns
-_model_has_pretrained = set()           # set of model names that have pretrained weight url present
-_model_pretrained_cfgs = dict()         # central repo for model default_cfgs
-=======
 __all__ = ['list_models', 'is_model', 'model_entrypoint', 'list_modules', 'is_model_in_modules',
            'is_pretrained_cfg_key', 'has_pretrained_cfg_key', 'get_pretrained_cfg_value', 'is_model_pretrained']
->>>>>>> a7090db0
 
 
 _module_to_models = defaultdict(set)    # dict of sets to check membership of model in module
