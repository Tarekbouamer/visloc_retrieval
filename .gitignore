# Byte-compiled / optimized / DLL files
__pycache__/
*.py[cod]
*$py.class

# 
experiments/*
pretrained_models/*
<<<<<<< HEAD
=======
pretrained_drive/*
>>>>>>> a7090db0

# C extensions
*.so

# Distribution / packaging
.Python
build/
develop-eggs/
dist/
downloads/
eggs/
.eggs/
lib/
lib64/
parts/
sdist/
var/
wheels/
pip-wheel-metadata/
share/python-wheels/
*.egg-info/
.installed.cfg
*.egg
MANIFEST

# PyInstaller
#  Usually these files are written by a python script from a template
#  before PyInstaller builds the exe, so as to inject date/other infos into it.
*.manifest
*.spec

# Installer logs
pip-log.txt
pip-delete-this-directory.txt

# Unit test / coverage reports
htmlcov/
.tox/
.nox/
.coverage
.coverage.*
.cache
nosetests.xml
coverage.xml
*.cover
*.py,cover
.hypothesis/
.pytest_cache/

# Translations
*.mo
*.pot

# Django stuff:
*.log
local_settings.py
db.sqlite3
db.sqlite3-journal

# Flask stuff:
instance/
.webassets-cache

# Scrapy stuff:
.scrapy

# Sphinx documentation
docs/_build/

# PyBuilder
target/

# Jupyter Notebook
.ipynb_checkpoints

# IPython
profile_default/
ipython_config.py

# pyenv
.python-version

# pipenv
#   According to pypa/pipenv#598, it is recommended to include Pipfile.lock in version control.
#   However, in case of collaboration, if having platform-specific dependencies or dependencies
#   having no cross-platform support, pipenv may install dependencies that don't work, or not
#   install all needed dependencies.
#Pipfile.lock

# PEP 582; used by e.g. github.com/David-OConnor/pyflow
__pypackages__/

# Celery stuff
celerybeat-schedule
celerybeat.pid

# SageMath parsed files
*.sage.py

# Environments
.env
.venv
env/
venv/
ENV/
env.bak/
venv.bak/

# Spyder project settings
.spyderproject
.spyproject

# Rope project settings
.ropeproject

# mkdocs documentation
/site

# mypy
.mypy_cache/
.dmypy.json
dmypy.json

# Pyre type checker
.pyre/<|MERGE_RESOLUTION|>--- conflicted
+++ resolved
@@ -6,10 +6,7 @@
 # 
 experiments/*
 pretrained_models/*
-<<<<<<< HEAD
-=======
 pretrained_drive/*
->>>>>>> a7090db0
 
 # C extensions
 *.so
