import time
import h5py
import numpy as np
from PIL import Image
from tqdm import tqdm

import torch
import torch.nn.functional as functional
from torch.utils.data import DataLoader

from torchvision import transforms

from timm.data.constants import IMAGENET_DEFAULT_MEAN, IMAGENET_DEFAULT_STD

from retrieval.utils.logging import setup_logger
from retrieval.datasets import ImagesListDataset
from retrieval.models import create_model, get_pretrained_cfg


# logger
import logging
logger = logging.getLogger("retrieval")

__DEBUG__ = False

    
class FeatureExtractorOptions(object):
    device = torch.device("cuda" if torch.cuda.is_available() else "cpu")


class FeatureExtractor():
    """ Feature extraction 
    """
    def __init__(self, model_name=None, model=None, cfg=None):
        super().__init__()
        
        # options
        self.options = FeatureExtractorOptions()
        
        # 
        if model is not None:
            self.model      = model
            self.cfg        = cfg
            self.out_dim    = self.cfg['global'].getint('out_dim')
        #
        elif model_name is not None:
            self.cfg        = get_pretrained_cfg(model_name)
            self.model      = create_model(model_name, pretrained=True)
            self.out_dim    = self.cfg.pop('out_dim', 0)
        #
        else:
            self.model   = None
            self.cfg     = None
            self.out_dim = 0
        
<<<<<<< HEAD
        # device        
        self.model = self.__cuda__(self.model)
          
=======
        # 
        
           
        # set to device
        print(self.model.device)
        self.model = self.__cuda__(self.model)
        print(self.model.device)

>>>>>>> 4f1b3fb6
        # set to eval mode
        self.eval()

        # transform, if needed, by default No
        self.transform = transforms.Compose([
                transforms.Normalize(mean=IMAGENET_DEFAULT_MEAN, std=IMAGENET_DEFAULT_STD),
                ])
      
    def eval(self):
        if self.model.training:
            self.model.eval()
            
    def __init_writer__(self, save_path):  
        self.writer = h5py.File(str(save_path), 'a')
      
    def __write__(self, key, data, name='desc'):   
        hf  = self.writer
        try:
            if key in hf:
                del hf[key]
                    
            g = hf.create_group(key)
            g.create_dataset(name, data=data)

        except OSError as error:   
            raise error   
    
    def __cuda__(self, x):
        if torch.cuda.is_available():
            return x.cuda()
        else: # cpu
            return x
        
    def __prepare_input__(self, x, normalize=False):
        
        # normalize
        if normalize:
            x = transforms(x)

        # BCHW
        if len(x.shape) < 4:
            x = x.unsqueeze(0)
        
        return x
    
    def __to_numpy__(self, x):
                    
        if x.is_cuda:
            x = x.cpu()
            
        return x.numpy()
    
    def __check_size__(self, x, min_size=100, max_size=2000):
        # too large (area)
        if not (x.size(-1) * x.size(-2) <= max_size * max_size):
            return True
        
        # too small
        if not (x.size(-1) >= min_size and x.size(-2) >= min_size):
            return True
        
        return False
    
    def __resize__(self, x, scale=1.0, mode='bilinear'):
        if scale == 1.0:
            return x
        else:
            return functional.interpolate(x, scale_factor=scale, mode=mode, align_corners=False)
    
    def __dataloader__(self, x, **kwargs):
        if isinstance(x, DataLoader):
            return x
        else:
            return DataLoader(x, num_workers=10, shuffle=False, drop_last=False, pin_memory=True)
    
    @torch.no_grad()     
    def extract_global(self, dataset, scales=[1.0], save_path=None, normalize=False, min_size=100, max_size=2000, **kwargs):
        
        # to eval
        self.eval()
        
        # file writer
        if save_path is not None:
            self.writer = h5py.File(str(save_path), 'a')

        # dataloader
        dataloader = self.__dataloader__(dataset, **kwargs)

        # L D
        features = np.empty(shape=(len(dataloader), self.out_dim))

        # time
        start_time = time.time()
        
        # run --> 
        for it, data in enumerate(tqdm(dataloader, total=len(dataloader), colour='magenta', desc='extract global'.rjust(15))):
            
            #
            img = data['img']
            
            # prepare inputs
            img  = self.__prepare_input__(img, normalize=normalize) 
            img  = self.__cuda__(img) 
            
            # D
            desc = torch.zeros(self.out_dim)
            desc = self.__cuda__(desc) 
            
            #
            num_scales = 0. 
            
            # extract --> 
            for scale in scales:
                
                # resize
                img_s = self.__resize__(img, scale=scale)

                # assert size within boundaries
                if self.__check_size__(img_s, min_size, max_size):
                    continue
                
                num_scales += 1.0
                 
                # extract globals
                preds   = self.model.extract_global(img_s, do_whitening=True)
                desc_s  = preds['feats'].squeeze(0)
                
                # add
                desc +=  desc_s
            
            # normalize
            desc = (1.0 / num_scales) * desc
            desc = functional.normalize(desc, dim=-1)
            
            # numpy
<<<<<<< HEAD
            desc         = self.__to_numpy__(desc) 
=======
            desc         = self.__to_numpy__(desc)
>>>>>>> 4f1b3fb6
            features[it] = desc
            
            # write
            if hasattr(self, 'writer'):
                name = data['name'][0]
                self.__write__(name, desc)
            
            # clear cache  
            if it % 10 == 0:
                torch.cuda.empty_cache()
                
        # close writer    
        if hasattr(self, 'writer'):  
            self.writer.close()  
        
        # end time
        end_time = time.time() - start_time  
        
        logger.info(f'extraction done {end_time:.4} seconds saved {save_path}')
        
        #
        out = {
            'features':     features,
            'save_path':    save_path
            }
        
        return out
    
    @torch.no_grad()     
    def extract_locals(self, dataset, num_features=1000, scales=[1.0], save_path=None, normalize=False, min_size=100, max_size=2000):

        # to eval
        self.eval()
        
        # file writer
        if save_path is not None:
            self.writer = h5py.File(str(save_path), 'a')
        
        # dataloader
        dataloader = self.__dataloader__(dataset)
        
        # L N D
        features = []
        imids = []

        # time
        start_time = time.time()
        
        # run --> 
        for it, data in enumerate(tqdm(dataloader, total=len(dataloader), colour='green', desc='extract locals'.rjust(15))):
            
            #
            img = data['img']
            
            # prepare inputs
            img  = self.__prepare_input__(img, normalize=normalize) 
            img  = self.__cuda__(img) 
            
            # N D
            desc = None

            # extract locals 
            preds   = self.model.extract_locals(img, scales=scales, num_features=num_features)
            desc    = preds['feats']

            # numpy
            features.append(self.__to_numpy__(desc))
            imids.append(np.full((desc.shape[0],), it))
            
            # write
            if hasattr(self, 'writer'):
                name = data['name'][0]
                self.__write__(name, desc)
            
            # clear cache  
            if it % 10 == 0:
                torch.cuda.empty_cache()
        
        # close writer    
        if hasattr(self, 'writer'):  
            self.writer.close()  
        
        # end time
        end_time = time.time() - start_time  
        
        logger.info(f'extraction done {end_time:.4} seconds saved {save_path}')
        
        #
        features    = np.vstack(features)
        ids         = np.hstack(imids)
        
        #
        out = {
            'features':     features,
            'ids':          ids,
            'save_path':    save_path
            }
        
        return out
                                    
          
            
if __name__ == '__main__':
    
    
    logger = setup_logger(output=".", name="retrieval")
    # DATA_DIR='/media/dl/Data/datasets/test/oxford5k/jpg'
    DATA_DIR='/media/loc/ssd_5127/tmp/how/how_data/test/oxford5k/jpg'
    save_path='db.h5'
    
    dataset = ImagesListDataset(DATA_DIR, max_size=500)
    
    # feature_extractor = FeatureExtractor("resnet50_c4_gem_1024")
    feature_extractor = FeatureExtractor("resnet50_c4_how")

    scales = [0.707, 1.0, 1.424]
    print(feature_extractor.model)
    
    global_feat, pth = feature_extractor.extract_global(dataset,    scales=scales, save_path=save_path)
    local_feat, pth = feature_extractor.extract_locals(dataset,     scales=scales, save_path=save_path)
    
    print("features path", pth)
    print("global features shape", global_feat.shape)
    print("global features shape", local_feat.shape)

        
  <|MERGE_RESOLUTION|>--- conflicted
+++ resolved
@@ -53,11 +53,6 @@
             self.cfg     = None
             self.out_dim = 0
         
-<<<<<<< HEAD
-        # device        
-        self.model = self.__cuda__(self.model)
-          
-=======
         # 
         
            
@@ -66,7 +61,6 @@
         self.model = self.__cuda__(self.model)
         print(self.model.device)
 
->>>>>>> 4f1b3fb6
         # set to eval mode
         self.eval()
 
@@ -140,7 +134,7 @@
         if isinstance(x, DataLoader):
             return x
         else:
-            return DataLoader(x, num_workers=10, shuffle=False, drop_last=False, pin_memory=True)
+            return DataLoader(x, num_workers=1, shuffle=False, drop_last=False, pin_memory=True)
     
     @torch.no_grad()     
     def extract_global(self, dataset, scales=[1.0], save_path=None, normalize=False, min_size=100, max_size=2000, **kwargs):
@@ -202,11 +196,7 @@
             desc = functional.normalize(desc, dim=-1)
             
             # numpy
-<<<<<<< HEAD
-            desc         = self.__to_numpy__(desc) 
-=======
             desc         = self.__to_numpy__(desc)
->>>>>>> 4f1b3fb6
             features[it] = desc
             
             # write
