

import torch
from .registry import is_model, model_entrypoint

from torch.hub import load_state_dict_from_url
import gdown

import os

# logger
import logging
logger = logging.getLogger("retrieval")


def load_state_dict(checkpoint_path, use_ema=True):
    
    if checkpoint_path and os.path.isfile(checkpoint_path):
        checkpoint = torch.load(checkpoint_path, map_location='cpu')
        state_dict_key = ''
        
        if isinstance(checkpoint, dict):
            if use_ema and checkpoint.get('state_dict_ema', None) is not None:
                state_dict_key = 'state_dict_ema'
            elif use_ema and checkpoint.get('model_ema', None) is not None:
                state_dict_key = 'model_ema'
            elif 'state_dict' in checkpoint:
                state_dict_key = 'state_dict'
            elif 'model' in checkpoint:
                state_dict_key = 'model'
        
        state_dict = checkpoint[state_dict_key]
        logger.info("Loaded {} from checkpoint '{}'".format(state_dict_key, checkpoint_path))
        return state_dict
    else:
        logger.error("No checkpoint found at '{}'".format(checkpoint_path))
        raise FileNotFoundError()


def load_pretrained(model, variant, pretrained_cfg, strict=True):
    """ Load pretrained checkpoint
        local file
        url
        google drive
    """
    
    pretrained_file   = pretrained_cfg.get('file',  None)
    pretrained_url    = pretrained_cfg.get('url',   None)
    pretrained_drive  = pretrained_cfg.get('drive', None)

    if pretrained_file:
        logger.info(f'Loading pretrained weights from file ({pretrained_file})')
        state_dict = load_state_dict(pretrained_file)
    
    elif pretrained_url:
        logger.info(f'Loading pretrained weights from url ({pretrained_url})')
        state_dict = load_state_dict_from_url(pretrained_url, map_location='cpu', progress=True, check_hash=False)  
    
    elif pretrained_drive:
        logger.info(f'Loading pretrained weights from google drive ({pretrained_drive})')        
  
        save_folder= "pretrained_drive"
        save_path= save_folder + "/" + variant + ".pth"

        if not os.path.exists(save_folder):
            os.mkdir(save_folder)
            
        if not os.path.exists(save_path):
            save_path = gdown.download(pretrained_drive, save_path, quiet=False, use_cookies=False)
  
        # 
        state_dict = load_state_dict(save_path)
    else:
        logger.warning("No pretrained weights exist or were found for this model. Using random initialization.")
        return
    
    # load body and head weights
    model.body.load_state_dict(state_dict["body"], strict=strict)
    model.head.load_state_dict(state_dict["head"], strict=strict)
    
    
      
<<<<<<< HEAD
def create_model(model_name, cfg=None, pretrained=True, pretrained_cfg=None, **kwargs):
    """
        create a model
=======
def create_model(
        model_name,
        cfg=None,
        pretrained=False,
        pretrained_cfg=None,
        **kwargs):
    """Create a model
>>>>>>> 35f2a460
    """

    kwargs = {k: v for k, v in kwargs.items() if v is not None}
    
    # 
    if not is_model(model_name):
        raise RuntimeError('Unknown model (%s)' % model_name)

    create_fn = model_entrypoint(model_name)
   
    model = create_fn(cfg=cfg, pretrained=pretrained, pretrained_cfg=pretrained_cfg, **kwargs)

    return model<|MERGE_RESOLUTION|>--- conflicted
+++ resolved
@@ -80,19 +80,9 @@
     
     
       
-<<<<<<< HEAD
-def create_model(model_name, cfg=None, pretrained=True, pretrained_cfg=None, **kwargs):
+def create_model(model_name, cfg=None, pretrained=False, pretrained_cfg=None, **kwargs):
     """
         create a model
-=======
-def create_model(
-        model_name,
-        cfg=None,
-        pretrained=False,
-        pretrained_cfg=None,
-        **kwargs):
-    """Create a model
->>>>>>> 35f2a460
     """
 
     kwargs = {k: v for k, v in kwargs.items() if v is not None}
